/*
 * Licensed to Elasticsearch under one or more contributor
 * license agreements. See the NOTICE file distributed with
 * this work for additional information regarding copyright
 * ownership. Elasticsearch licenses this file to you under
 * the Apache License, Version 2.0 (the "License"); you may
 * not use this file except in compliance with the License.
 * You may obtain a copy of the License at
 *
 *    http://www.apache.org/licenses/LICENSE-2.0
 *
 * Unless required by applicable law or agreed to in writing,
 * software distributed under the License is distributed on an
 * "AS IS" BASIS, WITHOUT WARRANTIES OR CONDITIONS OF ANY
 * KIND, either express or implied.  See the License for the
 * specific language governing permissions and limitations
 * under the License.
 */

package org.elasticsearch.painless;

import java.io.InputStream;
import java.io.InputStreamReader;
import java.io.LineNumberReader;
import java.lang.invoke.MethodHandle;
import java.lang.invoke.MethodHandles;
import java.nio.charset.StandardCharsets;
import java.util.Arrays;
import java.util.Collections;
import java.util.HashMap;
import java.util.List;
import java.util.Map;
import java.util.Objects;

/**
 * The entire API for Painless.  Also used as a whitelist for checking for legal
 * methods and fields during at both compile-time and runtime.
 */
public final class Definition {
    
    private static final List<String> DEFINITION_FILES = Collections.unmodifiableList(
        Arrays.asList("org.elasticsearch.txt", 
                      "java.lang.txt",
                      "java.math.txt",
                      "java.text.txt",
                      "java.time.txt",
                      "java.time.chrono.txt",
                      "java.time.format.txt",
                      "java.time.temporal.txt",
                      "java.time.zone.txt",
                      "java.util.txt",
                      "java.util.function.txt",
                      "java.util.stream.txt",
                      "joda.time.txt"));

    private static final Definition INSTANCE = new Definition();

    /** Some native types as constants: */
    public static final Type VOID_TYPE = getType("void");
    public static final Type BOOLEAN_TYPE = getType("boolean");
    public static final Type BOOLEAN_OBJ_TYPE = getType("Boolean");
    public static final Type BYTE_TYPE = getType("byte");
    public static final Type BYTE_OBJ_TYPE = getType("Byte");
    public static final Type SHORT_TYPE = getType("short");
    public static final Type SHORT_OBJ_TYPE = getType("Short");
    public static final Type INT_TYPE = getType("int");
    public static final Type INT_OBJ_TYPE = getType("Integer");
    public static final Type LONG_TYPE = getType("long");
    public static final Type LONG_OBJ_TYPE = getType("Long");
    public static final Type FLOAT_TYPE = getType("float");
    public static final Type FLOAT_OBJ_TYPE = getType("Float");
    public static final Type DOUBLE_TYPE = getType("double");
    public static final Type DOUBLE_OBJ_TYPE = getType("Double");
    public static final Type CHAR_TYPE = getType("char");
    public static final Type CHAR_OBJ_TYPE = getType("Character");
    public static final Type OBJECT_TYPE = getType("Object");
    public static final Type DEF_TYPE = getType("def");
    public static final Type STRING_TYPE = getType("String");
    public static final Type EXCEPTION_TYPE = getType("Exception");

    public enum Sort {
        VOID(       void.class      , 0 , true  , false , false , false ),
        BOOL(       boolean.class   , 1 , true  , true  , false , true  ),
        BYTE(       byte.class      , 1 , true  , false , true  , true  ),
        SHORT(      short.class     , 1 , true  , false , true  , true  ),
        CHAR(       char.class      , 1 , true  , false , true  , true  ),
        INT(        int.class       , 1 , true  , false , true  , true  ),
        LONG(       long.class      , 2 , true  , false , true  , true  ),
        FLOAT(      float.class     , 1 , true  , false , true  , true  ),
        DOUBLE(     double.class    , 2 , true  , false , true  , true  ),

        VOID_OBJ(   Void.class      , 1 , true  , false , false , false ),
        BOOL_OBJ(   Boolean.class   , 1 , false , true  , false , false ),
        BYTE_OBJ(   Byte.class      , 1 , false , false , true  , false ),
        SHORT_OBJ(  Short.class     , 1 , false , false , true  , false ),
        CHAR_OBJ(   Character.class , 1 , false , false , true  , false ),
        INT_OBJ(    Integer.class   , 1 , false , false , true  , false ),
        LONG_OBJ(   Long.class      , 1 , false , false , true  , false ),
        FLOAT_OBJ(  Float.class     , 1 , false , false , true  , false ),
        DOUBLE_OBJ( Double.class    , 1 , false , false , true  , false ),

        NUMBER(     Number.class    , 1 , false , false , false , false ),
        STRING(     String.class    , 1 , false , false , false , true  ),

        OBJECT(     null            , 1 , false , false , false , false ),
        DEF(        null            , 1 , false , false , false , false ),
        ARRAY(      null            , 1 , false , false , false , false );

        public final Class<?> clazz;
        public final int size;
        public final boolean primitive;
        public final boolean bool;
        public final boolean numeric;
        public final boolean constant;

        Sort(final Class<?> clazz, final int size, final boolean primitive,
             final boolean bool, final boolean numeric, final boolean constant) {
            this.clazz = clazz;
            this.size = size;
            this.bool = bool;
            this.primitive = primitive;
            this.numeric = numeric;
            this.constant = constant;
        }
    }

    public static final class Type {
        public final String name;
        public final int dimensions;
        public final Struct struct;
        public final Class<?> clazz;
        public final org.objectweb.asm.Type type;
        public final Sort sort;

        private Type(final String name, final int dimensions, final Struct struct,
                     final Class<?> clazz, final org.objectweb.asm.Type type, final Sort sort) {
            this.name = name;
            this.dimensions = dimensions;
            this.struct = struct;
            this.clazz = clazz;
            this.type = type;
            this.sort = sort;
        }

        @Override
        public boolean equals(final Object object) {
            if (this == object) {
                return true;
            }

            if (object == null || getClass() != object.getClass()) {
                return false;
            }

            final Type type = (Type)object;

            return this.type.equals(type.type) && struct.equals(type.struct);
        }

        @Override
        public int hashCode() {
            int result = struct.hashCode();
            result = 31 * result + type.hashCode();

            return result;
        }

        @Override
        public String toString() {
<<<<<<< HEAD
            return name + " -> " + clazz.getName();
=======
            return name;
>>>>>>> ad118eb1
        }
    }

    public static final class Constructor {
        public final String name;
        public final Struct owner;
        public final List<Type> arguments;
        public final org.objectweb.asm.commons.Method method;

        private Constructor(String name, Struct owner, List<Type> arguments,
                            org.objectweb.asm.commons.Method method) {
            this.name = name;
            this.owner = owner;
            this.arguments = Collections.unmodifiableList(arguments);
            this.method = method;
        }
    }

    public static class Method {
        public final String name;
        public final Struct owner;
        public final Type rtn;
        public final List<Type> arguments;
        public final org.objectweb.asm.commons.Method method;
        public final int modifiers;
        public final MethodHandle handle;

        private Method(String name, Struct owner, Type rtn, List<Type> arguments,
                       org.objectweb.asm.commons.Method method, int modifiers, MethodHandle handle) {
            this.name = name;
            this.owner = owner;
            this.rtn = rtn;
            this.arguments = Collections.unmodifiableList(arguments);
            this.method = method;
            this.modifiers = modifiers;
            this.handle = handle;
        }
    }

    public static final class Field {
        public final String name;
        public final Struct owner;
        public final Type type;
        public final String javaName;
        public final int modifiers;
        private final MethodHandle getter;
        private final MethodHandle setter;

        private Field(String name, String javaName, Struct owner, Type type, int modifiers, MethodHandle getter, MethodHandle setter) {
            this.name = name;
            this.javaName = javaName;
            this.owner = owner;
            this.type = type;
            this.modifiers = modifiers;
            this.getter = getter;
            this.setter = setter;
        }
    }

    // TODO: instead of hashing on this, we could have a 'next' pointer in Method itself, but it would make code more complex
    // please do *NOT* under any circumstances change this to be the crappy Tuple from elasticsearch!
    /**
     * Key for looking up a method.
     * <p>
     * Methods are keyed on both name and arity, and can be overloaded once per arity.
     * This allows signatures such as {@code String.indexOf(String) vs String.indexOf(String, int)}.
     * <p>
     * It is less flexible than full signature overloading where types can differ too, but
     * better than just the name, and overloading types adds complexity to users, too.
     */
    public static final class MethodKey {
        public final String name;
        public final int arity;

        /**
         * Create a new lookup key
         * @param name name of the method
         * @param arity number of parameters
         */
        public MethodKey(String name, int arity) {
            this.name = Objects.requireNonNull(name);
            this.arity = arity;
        }

        @Override
        public int hashCode() {
            final int prime = 31;
            int result = 1;
            result = prime * result + arity;
            result = prime * result + name.hashCode();
            return result;
        }

        @Override
        public boolean equals(Object obj) {
            if (this == obj) return true;
            if (obj == null) return false;
            if (getClass() != obj.getClass()) return false;
            MethodKey other = (MethodKey) obj;
            if (arity != other.arity) return false;
            if (!name.equals(other.name)) return false;
            return true;
        }

        @Override
        public String toString() {
            StringBuilder sb = new StringBuilder();
            sb.append(name);
            sb.append('/');
            sb.append(arity);
            return sb.toString();
        }
    }

    public static final class Struct {
        public final String name;
        public final Class<?> clazz;
        public final org.objectweb.asm.Type type;

        public final Map<MethodKey, Constructor> constructors;
        public final Map<MethodKey, Method> staticMethods;
        public final Map<MethodKey, Method> methods;

        public final Map<String, Field> staticMembers;
        public final Map<String, Field> members;

        private Struct(final String name, final Class<?> clazz, final org.objectweb.asm.Type type) {
            this.name = name;
            this.clazz = clazz;
            this.type = type;

            constructors = new HashMap<>();
            staticMethods = new HashMap<>();
            methods = new HashMap<>();

            staticMembers = new HashMap<>();
            members = new HashMap<>();
        }

        private Struct(final Struct struct) {
            name = struct.name;
            clazz = struct.clazz;
            type = struct.type;

            constructors = Collections.unmodifiableMap(struct.constructors);
            staticMethods = Collections.unmodifiableMap(struct.staticMethods);
            methods = Collections.unmodifiableMap(struct.methods);

            staticMembers = Collections.unmodifiableMap(struct.staticMembers);
            members = Collections.unmodifiableMap(struct.members);
        }

        private Struct freeze() {
            return new Struct(this);
        }

        @Override
        public boolean equals(Object object) {
            if (this == object) {
                return true;
            }

            if (object == null || getClass() != object.getClass()) {
                return false;
            }

            Struct struct = (Struct)object;

            return name.equals(struct.name);
        }

        @Override
        public int hashCode() {
            return name.hashCode();
        }
    }

    public static class Cast {
        public final Type from;
        public final Type to;
        public final boolean explicit;
        public final boolean unboxFrom;
        public final boolean unboxTo;
        public final boolean boxFrom;
        public final boolean boxTo;

        public Cast(final Type from, final Type to, final boolean explicit) {
            this.from = from;
            this.to = to;
            this.explicit = explicit;
            this.unboxFrom = false;
            this.unboxTo = false;
            this.boxFrom = false;
            this.boxTo = false;
        }

        public Cast(final Type from, final Type to, final boolean explicit,
                    final boolean unboxFrom, final boolean unboxTo, final boolean boxFrom, final boolean boxTo) {
            this.from = from;
            this.to = to;
            this.explicit = explicit;
            this.unboxFrom = unboxFrom;
            this.unboxTo = unboxTo;
            this.boxFrom = boxFrom;
            this.boxTo = boxTo;
        }

    }

    public static final class RuntimeClass {
        public final Map<MethodKey, Method> methods;
        public final Map<String, MethodHandle> getters;
        public final Map<String, MethodHandle> setters;

        private RuntimeClass(final Map<MethodKey, Method> methods,
                             final Map<String, MethodHandle> getters, final Map<String, MethodHandle> setters) {
            this.methods = Collections.unmodifiableMap(methods);
            this.getters = Collections.unmodifiableMap(getters);
            this.setters = Collections.unmodifiableMap(setters);
        }
    }

    /** Returns whether or not a non-array type exists. */
    public static boolean isSimpleType(final String name) {
        return INSTANCE.structsMap.containsKey(name);
    }

    /** Returns whether or not a type exists without an exception. */
    public static boolean isType(final String name) {
        try {
            INSTANCE.getTypeInternal(name);

            return true;
        } catch (IllegalArgumentException exception) {
            return false;
        }
    }

    /** Gets the type given by its name */
    public static Type getType(final String name) {
        return INSTANCE.getTypeInternal(name);
    }

    /** Creates an array type from the given Struct. */
    public static Type getType(final Struct struct, final int dimensions) {
        return INSTANCE.getTypeInternal(struct, dimensions);
    }

    public static RuntimeClass getRuntimeClass(Class<?> clazz) {
        return INSTANCE.runtimeMap.get(clazz);
    }

    // INTERNAL IMPLEMENTATION:

    private final Map<Class<?>, RuntimeClass> runtimeMap;
    private final Map<String, Struct> structsMap;
    private final Map<String, Type> simpleTypesMap;

    private Definition() {
        structsMap = new HashMap<>();
        simpleTypesMap = new HashMap<>();
        runtimeMap = new HashMap<>();

        // parse the classes and return hierarchy (map of class name -> superclasses/interfaces)
        Map<String, List<String>> hierarchy = addStructs();
        // add every method for each class
        addElements();
        // apply hierarchy: this means e.g. copying Object's methods into String (thats how subclasses work)
        for (Map.Entry<String,List<String>> clazz : hierarchy.entrySet()) {
            copyStruct(clazz.getKey(), clazz.getValue());
        }
        // if someone declares an interface type, its still an Object
        for (Map.Entry<String,Struct> clazz : structsMap.entrySet()) {
            String name = clazz.getKey();
            Class<?> javaPeer = clazz.getValue().clazz;
            if (javaPeer.isInterface()) {
                copyStruct(name, Collections.singletonList("Object"));
            } else if (name.equals("def") == false && name.equals("Object") == false && javaPeer.isPrimitive() == false) {
                // but otherwise, unless its a primitive type, it really should
                assert hierarchy.get(name) != null : "class '" + name + "' does not extend Object!";
                assert hierarchy.get(name).contains("Object") : "class '" + name + "' does not extend Object!";
            }
        }
        // precompute runtime classes
        for (Struct struct : structsMap.values()) {
          addRuntimeClass(struct);
        }
        // copy all structs to make them unmodifiable for outside users:
        for (final Map.Entry<String,Struct> entry : structsMap.entrySet()) {
            entry.setValue(entry.getValue().freeze());
        }
    }

    /** adds classes from definition. returns hierarchy */
    private Map<String,List<String>> addStructs() {
        final Map<String,List<String>> hierarchy = new HashMap<>();
        for (String file : DEFINITION_FILES) {
            int currentLine = -1;
            try {
                try (InputStream stream = Definition.class.getResourceAsStream(file);
                        LineNumberReader reader = new LineNumberReader(new InputStreamReader(stream, StandardCharsets.UTF_8))) {
                    String line = null;
                    while ((line = reader.readLine()) != null) {
                        currentLine = reader.getLineNumber();
                        line = line.trim();
                        if (line.length() == 0 || line.charAt(0) == '#') {
                            continue;
                        }
                        if (line.startsWith("class ")) {
                            String elements[] = line.split("\u0020");
                            assert elements[2].equals("->");
                            if (elements.length == 7) {
                                hierarchy.put(elements[1], Arrays.asList(elements[5].split(",")));
                            } else {
                                assert elements.length == 5;
                            }
                            String className = elements[1];
                            String javaPeer = elements[3];
                            final Class<?> javaClazz;
                            switch (javaPeer) {
                                case "void":
                                    javaClazz = void.class;
                                    break;
                                case "boolean":
                                    javaClazz = boolean.class;
                                    break;
                                case "byte":
                                    javaClazz = byte.class;
                                    break;
                                case "short":
                                    javaClazz = short.class;
                                    break;
                                case "char":
                                    javaClazz = char.class;
                                    break;
                                case "int":
                                    javaClazz = int.class;
                                    break;
                                case "long":
                                    javaClazz = long.class;
                                    break;
                                case "float":
                                    javaClazz = float.class;
                                    break;
                                case "double":
                                    javaClazz = double.class;
                                    break;
                                default:
                                    javaClazz = Class.forName(javaPeer);
                                    break;
                            }
                            addStruct(className, javaClazz);
                        }
                    }
                }
            } catch (Exception e) {
                throw new RuntimeException("syntax error in " + file + ", line: " + currentLine, e);
            }
        }
        return hierarchy;
    }

    /** adds class methods/fields/ctors */
    private void addElements() {
        for (String file : DEFINITION_FILES) {
            int currentLine = -1;
            try {
                try (InputStream stream = Definition.class.getResourceAsStream(file);
                        LineNumberReader reader = new LineNumberReader(new InputStreamReader(stream, StandardCharsets.UTF_8))) {
                    String line = null;
                    String currentClass = null;
                    while ((line = reader.readLine()) != null) {
                        currentLine = reader.getLineNumber();
                        line = line.trim();
                        if (line.length() == 0 || line.charAt(0) == '#') {
                            continue;
                        } else if (line.startsWith("class ")) {
                            assert currentClass == null;
                            currentClass = line.split("\u0020")[1];
                        } else if (line.equals("}")) {
                            assert currentClass != null;
                            currentClass = null;
                        } else {
                            assert currentClass != null;
                            addSignature(currentClass, line);
                        }
                    }
                }
            } catch (Exception e) {
                throw new RuntimeException("syntax error in " + file + ", line: " + currentLine, e);
            }
        }
    }

    private final void addStruct(final String name, final Class<?> clazz) {
        if (!name.matches("^[_a-zA-Z][\\.,_a-zA-Z0-9]*$")) {
            throw new IllegalArgumentException("Invalid struct name [" + name + "].");
        }

        if (structsMap.containsKey(name)) {
            throw new IllegalArgumentException("Duplicate struct name [" + name + "].");
        }

        final Struct struct = new Struct(name, clazz, org.objectweb.asm.Type.getType(clazz));

        structsMap.put(name, struct);
        simpleTypesMap.put(name, getTypeInternal(name));
    }

    private final void addConstructorInternal(final String struct, final String name, final Type[] args) {
        final Struct owner = structsMap.get(struct);

        if (owner == null) {
            throw new IllegalArgumentException(
                "Owner struct [" + struct + "] not defined for constructor [" + name + "].");
        }

        if (!name.matches("^[_a-zA-Z][_a-zA-Z0-9]*$")) {
            throw new IllegalArgumentException(
                "Invalid constructor name [" + name + "] with the struct [" + owner.name + "].");
        }

        MethodKey methodKey = new MethodKey(name, args.length);

        if (owner.constructors.containsKey(methodKey)) {
            throw new IllegalArgumentException(
                "Duplicate constructor [" + methodKey + "] found within the struct [" + owner.name + "].");
        }

        if (owner.staticMethods.containsKey(methodKey)) {
            throw new IllegalArgumentException("Constructors and static methods may not have the same signature" +
                " [" + methodKey + "] within the same struct [" + owner.name + "].");
        }

        if (owner.methods.containsKey(methodKey)) {
            throw new IllegalArgumentException("Constructors and methods may not have the same signature" +
                " [" + methodKey + "] within the same struct [" + owner.name + "].");
        }

        final Class<?>[] classes = new Class<?>[args.length];

        for (int count = 0; count < classes.length; ++count) {
            classes[count] = args[count].clazz;
        }

        final java.lang.reflect.Constructor<?> reflect;

        try {
            reflect = owner.clazz.getConstructor(classes);
        } catch (final NoSuchMethodException exception) {
            throw new IllegalArgumentException("Constructor [" + name + "] not found for class" +
                " [" + owner.clazz.getName() + "] with arguments " + Arrays.toString(classes) + ".");
        }

        final org.objectweb.asm.commons.Method asm = org.objectweb.asm.commons.Method.getMethod(reflect);
        final Constructor constructor = new Constructor(name, owner, Arrays.asList(args), asm);

        owner.constructors.put(methodKey, constructor);
    }

    /**
     * Adds a new signature to the definition.
     * <p>
     * Signatures have the following forms:
     * <ul>
     *   <li>{@code void method(String,int)}
     *   <li>{@code boolean field}
     *   <li>{@code Class <init>(String)}
     * </ul>
     * no spaces allowed.
     */
    private final void addSignature(String className, String signature) {
        String elements[] = signature.split("\u0020");
        if (elements.length != 2) {
            throw new IllegalArgumentException("Malformed signature: " + signature);
        }
        // method or field type (e.g. return type)
        Type rtn = getTypeInternal(elements[0]);
        int parenIndex = elements[1].indexOf('(');
        if (parenIndex != -1) {
            // method or ctor
            int parenEnd = elements[1].indexOf(')');
            final Type args[];
            if (parenEnd > parenIndex + 1) {
                String arguments[] = elements[1].substring(parenIndex + 1, parenEnd).split(",");
                args = new Type[arguments.length];
                for (int i = 0; i < arguments.length; i++) {
                    args[i] = getTypeInternal(arguments[i]);
                }
            } else {
                args = new Type[0];
            }
            String methodName = elements[1].substring(0, parenIndex);
            if (methodName.equals("<init>")) {
                if (!elements[0].equals(className)) {
                    throw new IllegalArgumentException("Constructors must return their own type");
                }
                addConstructorInternal(className, "new", args);
            } else {
                if (methodName.indexOf('/') >= 0) {
                    String nameAndAlias[] = methodName.split("/");
                    if (nameAndAlias.length != 2) {
                        throw new IllegalArgumentException("Currently only two aliases are allowed!");
                    }
                    addMethodInternal(className, nameAndAlias[0], nameAndAlias[1], rtn, args);
                } else {
                    addMethodInternal(className, methodName, null, rtn, args);
                }
            }
        } else {
            // field
            addFieldInternal(className, elements[1], null, rtn);
        }
    }

    private final void addMethodInternal(final String struct, final String name, final String alias,
                                         final Type rtn, final Type[] args) {
        final Struct owner = structsMap.get(struct);

        if (owner == null) {
            throw new IllegalArgumentException("Owner struct [" + struct + "] not defined" +
                " for method [" + name + "].");
        }

        if (!name.matches("^[_a-zA-Z][_a-zA-Z0-9]*$")) {
            throw new IllegalArgumentException("Invalid method name" +
                " [" + name + "] with the struct [" + owner.name + "].");
        }

        MethodKey methodKey = new MethodKey(name, args.length);

        if (owner.constructors.containsKey(methodKey)) {
            throw new IllegalArgumentException("Constructors and methods" +
                " may not have the same signature [" + methodKey + "] within the same struct" +
                " [" + owner.name + "].");
        }

        if (owner.staticMethods.containsKey(methodKey) || owner.methods.containsKey(methodKey)) {
            throw new IllegalArgumentException(
                "Duplicate  method signature [" + methodKey + "] found within the struct [" + owner.name + "].");
        }

        final Class<?>[] classes = new Class<?>[args.length];

        for (int count = 0; count < classes.length; ++count) {
            classes[count] = args[count].clazz;
        }

        final java.lang.reflect.Method reflect;

        try {
            reflect = owner.clazz.getMethod(alias == null ? name : alias, classes);
        } catch (final NoSuchMethodException exception) {
            throw new IllegalArgumentException("Method [" + (alias == null ? name : alias) +
                "] not found for class [" + owner.clazz.getName() + "]" +
                " with arguments " + Arrays.toString(classes) + ".");
        }

        if (!reflect.getReturnType().equals(rtn.clazz)) {
            throw new IllegalArgumentException("Specified return type class [" + rtn.clazz + "]" +
                " does not match the found return type class [" + reflect.getReturnType() + "] for the" +
                " method [" + name + "]" +
                " within the struct [" + owner.name + "].");
        }
        
        if (reflect.isBridge()) {
            throw new IllegalArgumentException("Method [" + name +
                    "] in class class [" + owner.name + "]" +
                    " with arguments " + Arrays.toString(classes) + " is a bridge method!!!!!");
        }

        final org.objectweb.asm.commons.Method asm = org.objectweb.asm.commons.Method.getMethod(reflect);

        MethodHandle handle;

        try {
            handle = MethodHandles.publicLookup().in(owner.clazz).unreflect(reflect);
        } catch (final IllegalAccessException exception) {
            throw new IllegalArgumentException("Method [" + (alias == null ? name : alias) + "]" +
                " not found for class [" + owner.clazz.getName() + "]" +
                " with arguments " + Arrays.toString(classes) + ".");
        }

        final int modifiers = reflect.getModifiers();
        final Method method = new Method(name, owner, rtn, Arrays.asList(args), asm, modifiers, handle);

        if (java.lang.reflect.Modifier.isStatic(modifiers)) {
            owner.staticMethods.put(methodKey, method);
        } else {
            owner.methods.put(methodKey, method);
        }
    }

    private final void addFieldInternal(final String struct, final String name, final String alias,
                                        final Type type) {
        final Struct owner = structsMap.get(struct);

        if (owner == null) {
            throw new IllegalArgumentException("Owner struct [" + struct + "] not defined for " +
                " field [" + name + "].");
        }

        if (!name.matches("^[_a-zA-Z][_a-zA-Z0-9]*$")) {
            throw new IllegalArgumentException("Invalid field " +
                " name [" + name + "] with the struct [" + owner.name + "].");
        }

        if (owner.staticMembers.containsKey(name) || owner.members.containsKey(name)) {
             throw new IllegalArgumentException("Duplicate field name [" + name + "]" +
                     " found within the struct [" + owner.name + "].");
        }

        java.lang.reflect.Field reflect;

        try {
            reflect = owner.clazz.getField(alias == null ? name : alias);
        } catch (final NoSuchFieldException exception) {
            throw new IllegalArgumentException("Field [" + (alias == null ? name : alias) + "]" +
                " not found for class [" + owner.clazz.getName() + "].");
        }

        final int modifiers = reflect.getModifiers();
        boolean isStatic = java.lang.reflect.Modifier.isStatic(modifiers);

        MethodHandle getter = null;
        MethodHandle setter = null;

        try {
            if (!isStatic) {
                getter = MethodHandles.publicLookup().unreflectGetter(reflect);
                setter = MethodHandles.publicLookup().unreflectSetter(reflect);
            }
        } catch (final IllegalAccessException exception) {
            throw new IllegalArgumentException("Getter/Setter [" + (alias == null ? name : alias) + "]" +
                " not found for class [" + owner.clazz.getName() + "].");
        }

        final Field field = new Field(name, reflect.getName(), owner, type, modifiers, getter, setter);

        if (isStatic) {
            // require that all static fields are static final
            if (!java.lang.reflect.Modifier.isFinal(modifiers)) {
                throw new IllegalArgumentException("Static [" + name + "]" +
                    " within the struct [" + owner.name + "] is not final.");
            }

            owner.staticMembers.put(alias == null ? name : alias, field);
        } else {
            owner.members.put(alias == null ? name : alias, field);
        }
    }

    private void copyStruct(String struct, List<String> children) {
        final Struct owner = structsMap.get(struct);

        if (owner == null) {
            throw new IllegalArgumentException("Owner struct [" + struct + "] not defined for copy.");
        }

        for (int count = 0; count < children.size(); ++count) {
            final Struct child = structsMap.get(children.get(count));

            if (child == null) {
                throw new IllegalArgumentException("Child struct [" + children.get(count) + "]" +
                    " not defined for copy to owner struct [" + owner.name + "].");
            }

            if (!child.clazz.isAssignableFrom(owner.clazz)) {
                throw new ClassCastException("Child struct [" + child.name + "]" +
                    " is not a super type of owner struct [" + owner.name + "] in copy.");
            }

            for (Map.Entry<MethodKey,Method> kvPair : child.methods.entrySet()) {
                MethodKey methodKey = kvPair.getKey();
                Method method = kvPair.getValue();
                if (owner.methods.get(methodKey) == null) {
                    owner.methods.put(methodKey,
                        new Method(method.name, owner, method.rtn, method.arguments, method.method, method.modifiers, method.handle));
                }
            }

            for (Field field : child.members.values()) {
                if (owner.members.get(field.name) == null) {
                    owner.members.put(field.name,
                        new Field(field.name, field.javaName, owner, field.type, field.modifiers, field.getter, field.setter));
                }
            }
        }
    }

    /**
     * Precomputes a more efficient structure for dynamic method/field access.
     */
    private void addRuntimeClass(final Struct struct) {
        final Map<MethodKey, Method> methods = struct.methods;
        final Map<String, MethodHandle> getters = new HashMap<>();
        final Map<String, MethodHandle> setters = new HashMap<>();

        // add all members
        for (final Map.Entry<String, Field> member : struct.members.entrySet()) {
            getters.put(member.getKey(), member.getValue().getter);
            setters.put(member.getKey(), member.getValue().setter);
        }

        // add all getters/setters
        for (final Map.Entry<MethodKey, Method> method : methods.entrySet()) {
            final String name = method.getKey().name;
            final Method m = method.getValue();

            if (m.arguments.size() == 0 &&
                name.startsWith("get") &&
                name.length() > 3 &&
                Character.isUpperCase(name.charAt(3))) {
                final StringBuilder newName = new StringBuilder();
                newName.append(Character.toLowerCase(name.charAt(3)));
                newName.append(name.substring(4));
                getters.putIfAbsent(newName.toString(), m.handle);
            } else if (m.arguments.size() == 0 &&
                name.startsWith("is") &&
                name.length() > 2 &&
                Character.isUpperCase(name.charAt(2))) {
                final StringBuilder newName = new StringBuilder();
                newName.append(Character.toLowerCase(name.charAt(2)));
                newName.append(name.substring(3));
                getters.putIfAbsent(newName.toString(), m.handle);
            }

            if (m.arguments.size() == 1 &&
                name.startsWith("set") &&
                name.length() > 3 &&
                Character.isUpperCase(name.charAt(3))) {
                final StringBuilder newName = new StringBuilder();
                newName.append(Character.toLowerCase(name.charAt(3)));
                newName.append(name.substring(4));
                setters.putIfAbsent(newName.toString(), m.handle);
            }
        }

        runtimeMap.put(struct.clazz, new RuntimeClass(methods, getters, setters));
    }

    private Type getTypeInternal(String name) {
        // simple types (e.g. 0 array dimensions) are a simple hash lookup for speed
        Type simple = simpleTypesMap.get(name);

        if (simple != null) {
            return simple;
        }

        int dimensions = getDimensions(name);
        String structstr = dimensions == 0 ? name : name.substring(0, name.indexOf('['));
        Struct struct = structsMap.get(structstr);

        if (struct == null) {
            throw new IllegalArgumentException("The struct with name [" + name + "] has not been defined.");
        }

        return getTypeInternal(struct, dimensions);
    }

    private Type getTypeInternal(Struct struct, int dimensions) {
        String name = struct.name;
        org.objectweb.asm.Type type = struct.type;
        Class<?> clazz = struct.clazz;
        Sort sort;

        if (dimensions > 0) {
            StringBuilder builder = new StringBuilder(name);
            char[] brackets = new char[dimensions];

            for (int count = 0; count < dimensions; ++count) {
                builder.append("[]");
                brackets[count] = '[';
            }

            String descriptor = new String(brackets) + struct.type.getDescriptor();

            name = builder.toString();
            type = org.objectweb.asm.Type.getType(descriptor);

            try {
                clazz = Class.forName(type.getInternalName().replace('/', '.'));
            } catch (ClassNotFoundException exception) {
                throw new IllegalArgumentException("The class [" + type.getInternalName() + "]" +
                    " could not be found to create type [" + name + "].");
            }

            sort = Sort.ARRAY;
        } else if ("def".equals(struct.name)) {
            sort = Sort.DEF;
        } else {
            sort = Sort.OBJECT;

            for (Sort value : Sort.values()) {
                if (value.clazz == null) {
                    continue;
                }

                if (value.clazz.equals(struct.clazz)) {
                    sort = value;

                    break;
                }
            }
        }

        return new Type(name, dimensions, struct, clazz, type, sort);
    }

    private int getDimensions(String name) {
        int dimensions = 0;
        int index = name.indexOf('[');

        if (index != -1) {
            int length = name.length();

            while (index < length) {
                if (name.charAt(index) == '[' && ++index < length && name.charAt(index++) == ']') {
                    ++dimensions;
                } else {
                    throw new IllegalArgumentException("Invalid array braces in canonical name [" + name + "].");
                }
            }
        }

        return dimensions;
    }
}<|MERGE_RESOLUTION|>--- conflicted
+++ resolved
@@ -167,11 +167,7 @@
 
         @Override
         public String toString() {
-<<<<<<< HEAD
-            return name + " -> " + clazz.getName();
-=======
             return name;
->>>>>>> ad118eb1
         }
     }
 
