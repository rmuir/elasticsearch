/*
 * Licensed to Elasticsearch under one or more contributor
 * license agreements. See the NOTICE file distributed with
 * this work for additional information regarding copyright
 * ownership. Elasticsearch licenses this file to you under
 * the Apache License, Version 2.0 (the "License"); you may
 * not use this file except in compliance with the License.
 * You may obtain a copy of the License at
 *
 *    http://www.apache.org/licenses/LICENSE-2.0
 *
 * Unless required by applicable law or agreed to in writing,
 * software distributed under the License is distributed on an
 * "AS IS" BASIS, WITHOUT WARRANTIES OR CONDITIONS OF ANY
 * KIND, either express or implied.  See the License for the
 * specific language governing permissions and limitations
 * under the License.
 */

package org.elasticsearch.common.logging.log4j;

import org.apache.log4j.PropertyConfigurator;
import org.elasticsearch.ElasticsearchException;
import org.elasticsearch.common.settings.Settings;
import org.elasticsearch.common.settings.SettingsException;
import org.elasticsearch.env.Environment;

import java.io.IOException;
import java.nio.file.FileVisitOption;
import java.nio.file.FileVisitResult;
import java.nio.file.Files;
import java.nio.file.Path;
import java.nio.file.SimpleFileVisitor;
import java.nio.file.attribute.BasicFileAttributes;
import java.util.Arrays;
import java.util.EnumSet;
import java.util.HashMap;
import java.util.List;
import java.util.Map;
import java.util.Properties;

import static java.util.Collections.unmodifiableMap;
import static org.elasticsearch.common.Strings.cleanPath;
import static org.elasticsearch.common.settings.Settings.settingsBuilder;

/**
 *
 */
public class LogConfigurator {

    static final List<String> ALLOWED_SUFFIXES = Arrays.asList(".yml", ".yaml", ".json", ".properties");

    private static final Map<String, String> REPLACEMENTS;
    static {
        Map<String, String> replacements = new HashMap<>();
        replacements.put("console", "org.elasticsearch.common.logging.log4j.ConsoleAppender");
        replacements.put("async", "org.apache.log4j.AsyncAppender");
        replacements.put("dailyRollingFile", "org.apache.log4j.DailyRollingFileAppender");
        replacements.put("externallyRolledFile", "org.apache.log4j.ExternallyRolledFileAppender");
        replacements.put("file", "org.apache.log4j.FileAppender");
        replacements.put("jdbc", "org.apache.log4j.jdbc.JDBCAppender");
        replacements.put("jms", "org.apache.log4j.net.JMSAppender");
        replacements.put("lf5", "org.apache.log4j.lf5.LF5Appender");
        replacements.put("ntevent", "org.apache.log4j.nt.NTEventLogAppender");
        replacements.put("null", "org.apache.log4j.NullAppender");
        replacements.put("rollingFile", "org.apache.log4j.RollingFileAppender");
        replacements.put("extrasRollingFile", "org.apache.log4j.rolling.RollingFileAppender");
        replacements.put("smtp", "org.apache.log4j.net.SMTPAppender");
        replacements.put("socket", "org.apache.log4j.net.SocketAppender");
        replacements.put("socketHub", "org.apache.log4j.net.SocketHubAppender");
        replacements.put("syslog", "org.apache.log4j.net.SyslogAppender");
        replacements.put("telnet", "org.apache.log4j.net.TelnetAppender");
                // policies
        replacements.put("timeBased", "org.apache.log4j.rolling.TimeBasedRollingPolicy");
        replacements.put("sizeBased", "org.apache.log4j.rolling.SizeBasedTriggeringPolicy");
                // layouts
        replacements.put("simple", "org.apache.log4j.SimpleLayout");
        replacements.put("html", "org.apache.log4j.HTMLLayout");
        replacements.put("pattern", "org.apache.log4j.PatternLayout");
        replacements.put("consolePattern", "org.apache.log4j.PatternLayout");
        replacements.put("enhancedPattern", "org.apache.log4j.EnhancedPatternLayout");
        replacements.put("ttcc", "org.apache.log4j.TTCCLayout");
        replacements.put("xml", "org.apache.log4j.XMLLayout");
        REPLACEMENTS = unmodifiableMap(replacements);
    }

<<<<<<< HEAD
    private static boolean loaded;
=======
    private static ImmutableMap<String, String> replacements = new MapBuilder<String, String>()
            .put("console", "org.elasticsearch.common.logging.log4j.ConsoleAppender")
            .put("async", "org.apache.log4j.AsyncAppender")
            .put("dailyRollingFile", "org.apache.log4j.DailyRollingFileAppender")
            .put("externallyRolledFile", "org.apache.log4j.ExternallyRolledFileAppender")
            .put("file", "org.apache.log4j.FileAppender")
            .put("jdbc", "org.apache.log4j.jdbc.JDBCAppender")
            .put("jms", "org.apache.log4j.net.JMSAppender")
            .put("lf5", "org.apache.log4j.lf5.LF5Appender")
            .put("ntevent", "org.apache.log4j.nt.NTEventLogAppender")
            .put("null", "org.apache.log4j.NullAppender")
            .put("rollingFile", "org.apache.log4j.RollingFileAppender")
            .put("extrasRollingFile", "org.apache.log4j.rolling.RollingFileAppender")
            .put("smtp", "org.apache.log4j.net.SMTPAppender")
            .put("socket", "org.apache.log4j.net.SocketAppender")
            .put("socketHub", "org.apache.log4j.net.SocketHubAppender")
            .put("syslog", "org.apache.log4j.net.SyslogAppender")
            .put("telnet", "org.apache.log4j.net.TelnetAppender")
            .put("terminal", "org.elasticsearch.common.logging.log4j.TerminalAppender")
                    // policies
            .put("timeBased", "org.apache.log4j.rolling.TimeBasedRollingPolicy")
            .put("sizeBased", "org.apache.log4j.rolling.SizeBasedTriggeringPolicy")
                    // layouts
            .put("simple", "org.apache.log4j.SimpleLayout")
            .put("html", "org.apache.log4j.HTMLLayout")
            .put("pattern", "org.apache.log4j.PatternLayout")
            .put("consolePattern", "org.apache.log4j.PatternLayout")
            .put("enhancedPattern", "org.apache.log4j.EnhancedPatternLayout")
            .put("ttcc", "org.apache.log4j.TTCCLayout")
            .put("xml", "org.apache.log4j.XMLLayout")
            .immutableMap();
>>>>>>> ed7c0515

    /**
     * Consolidates settings and converts them into actual log4j settings, then initializes loggers and appenders.
     *
     * @param settings      custom settings that should be applied
     * @param resolveConfig controls whether the logging conf file should be read too or not.
     */
    public static void configure(Settings settings, boolean resolveConfig) {
        if (loaded) {
            return;
        }
        loaded = true;
        // TODO: this is partly a copy of InternalSettingsPreparer...we should pass in Environment and not do all this...
        Environment environment = new Environment(settings);

        Settings.Builder settingsBuilder = settingsBuilder();
        if (resolveConfig) {
            resolveConfig(environment, settingsBuilder);
        }
        settingsBuilder
                .putProperties("elasticsearch.", System.getProperties())
                .putProperties("es.", System.getProperties());
        // add custom settings after config was added so that they are not overwritten by config
        settingsBuilder.put(settings);
        settingsBuilder.replacePropertyPlaceholders();
        Properties props = new Properties();
        for (Map.Entry<String, String> entry : settingsBuilder.build().getAsMap().entrySet()) {
            String key = "log4j." + entry.getKey();
            String value = entry.getValue();
            value = REPLACEMENTS.getOrDefault(value, value);
            if (key.endsWith(".value")) {
                props.setProperty(key.substring(0, key.length() - ".value".length()), value);
            } else if (key.endsWith(".type")) {
                props.setProperty(key.substring(0, key.length() - ".type".length()), value);
            } else {
                props.setProperty(key, value);
            }
        }
        // ensure explicit path to logs dir exists
        props.setProperty("log4j.path.logs", cleanPath(environment.logsFile().toAbsolutePath().toString()));
        PropertyConfigurator.configure(props);
    }

    /**
     * sets the loaded flag to false so that logging configuration can be
     * overridden. Should only be used in tests.
     */
    static void reset() {
        loaded = false;
    }

    static void resolveConfig(Environment env, final Settings.Builder settingsBuilder) {

        try {
            Files.walkFileTree(env.configFile(), EnumSet.of(FileVisitOption.FOLLOW_LINKS), Integer.MAX_VALUE, new SimpleFileVisitor<Path>() {
                @Override
                public FileVisitResult visitFile(Path file, BasicFileAttributes attrs) throws IOException {
                    String fileName = file.getFileName().toString();
                    if (fileName.startsWith("logging.")) {
                        for (String allowedSuffix : ALLOWED_SUFFIXES) {
                            if (fileName.endsWith(allowedSuffix)) {
                                loadConfig(file, settingsBuilder);
                                break;
                            }
                        }
                    }
                    return FileVisitResult.CONTINUE;
                }
            });
        } catch (IOException ioe) {
            throw new ElasticsearchException("Failed to load logging configuration", ioe);
        }
    }

    static void loadConfig(Path file, Settings.Builder settingsBuilder) {
        try {
            settingsBuilder.loadFromPath(file);
        } catch (SettingsException | NoClassDefFoundError e) {
            // ignore
        }
    }
}<|MERGE_RESOLUTION|>--- conflicted
+++ resolved
@@ -70,6 +70,7 @@
         replacements.put("socketHub", "org.apache.log4j.net.SocketHubAppender");
         replacements.put("syslog", "org.apache.log4j.net.SyslogAppender");
         replacements.put("telnet", "org.apache.log4j.net.TelnetAppender");
+        replacements.put("terminal", "org.elasticsearch.common.logging.log4j.TerminalAppender");
                 // policies
         replacements.put("timeBased", "org.apache.log4j.rolling.TimeBasedRollingPolicy");
         replacements.put("sizeBased", "org.apache.log4j.rolling.SizeBasedTriggeringPolicy");
@@ -84,41 +85,7 @@
         REPLACEMENTS = unmodifiableMap(replacements);
     }
 
-<<<<<<< HEAD
     private static boolean loaded;
-=======
-    private static ImmutableMap<String, String> replacements = new MapBuilder<String, String>()
-            .put("console", "org.elasticsearch.common.logging.log4j.ConsoleAppender")
-            .put("async", "org.apache.log4j.AsyncAppender")
-            .put("dailyRollingFile", "org.apache.log4j.DailyRollingFileAppender")
-            .put("externallyRolledFile", "org.apache.log4j.ExternallyRolledFileAppender")
-            .put("file", "org.apache.log4j.FileAppender")
-            .put("jdbc", "org.apache.log4j.jdbc.JDBCAppender")
-            .put("jms", "org.apache.log4j.net.JMSAppender")
-            .put("lf5", "org.apache.log4j.lf5.LF5Appender")
-            .put("ntevent", "org.apache.log4j.nt.NTEventLogAppender")
-            .put("null", "org.apache.log4j.NullAppender")
-            .put("rollingFile", "org.apache.log4j.RollingFileAppender")
-            .put("extrasRollingFile", "org.apache.log4j.rolling.RollingFileAppender")
-            .put("smtp", "org.apache.log4j.net.SMTPAppender")
-            .put("socket", "org.apache.log4j.net.SocketAppender")
-            .put("socketHub", "org.apache.log4j.net.SocketHubAppender")
-            .put("syslog", "org.apache.log4j.net.SyslogAppender")
-            .put("telnet", "org.apache.log4j.net.TelnetAppender")
-            .put("terminal", "org.elasticsearch.common.logging.log4j.TerminalAppender")
-                    // policies
-            .put("timeBased", "org.apache.log4j.rolling.TimeBasedRollingPolicy")
-            .put("sizeBased", "org.apache.log4j.rolling.SizeBasedTriggeringPolicy")
-                    // layouts
-            .put("simple", "org.apache.log4j.SimpleLayout")
-            .put("html", "org.apache.log4j.HTMLLayout")
-            .put("pattern", "org.apache.log4j.PatternLayout")
-            .put("consolePattern", "org.apache.log4j.PatternLayout")
-            .put("enhancedPattern", "org.apache.log4j.EnhancedPatternLayout")
-            .put("ttcc", "org.apache.log4j.TTCCLayout")
-            .put("xml", "org.apache.log4j.XMLLayout")
-            .immutableMap();
->>>>>>> ed7c0515
 
     /**
      * Consolidates settings and converts them into actual log4j settings, then initializes loggers and appenders.
