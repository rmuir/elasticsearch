--- conflicted
+++ resolved
@@ -45,15 +45,7 @@
      */
     public static final BytesValues EMPTY = new Empty();
 
-<<<<<<< HEAD
-    private boolean multiValued;
-
-    protected BytesRef scratch = new BytesRef();
-
-    protected int docId = -1;
-=======
     private final boolean multiValued;
->>>>>>> 12fd6ce9
 
     /**
      * Creates a new {@link BytesValues} instance
