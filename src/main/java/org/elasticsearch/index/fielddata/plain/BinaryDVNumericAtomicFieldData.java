/*
 * Licensed to Elasticsearch under one or more contributor
 * license agreements. See the NOTICE file distributed with
 * this work for additional information regarding copyright
 * ownership. Elasticsearch licenses this file to you under
 * the Apache License, Version 2.0 (the "License"); you may
 * not use this file except in compliance with the License.
 * You may obtain a copy of the License at
 *
 *    http://www.apache.org/licenses/LICENSE-2.0
 *
 * Unless required by applicable law or agreed to in writing,
 * software distributed under the License is distributed on an
 * "AS IS" BASIS, WITHOUT WARRANTIES OR CONDITIONS OF ANY
 * KIND, either express or implied.  See the License for the
 * specific language governing permissions and limitations
 * under the License.
 */

package org.elasticsearch.index.fielddata.plain;

import org.apache.lucene.index.BinaryDocValues;
import org.apache.lucene.store.ByteArrayDataInput;
import org.apache.lucene.util.ArrayUtil;
import org.apache.lucene.util.BytesRef;
import org.elasticsearch.common.util.ByteUtils;
import org.elasticsearch.index.fielddata.AbstractAtomicNumericFieldData;
import org.elasticsearch.index.fielddata.DoubleValues;
import org.elasticsearch.index.fielddata.IndexNumericFieldData.NumericType;
import org.elasticsearch.index.fielddata.LongValues;

final class BinaryDVNumericAtomicFieldData extends AbstractAtomicNumericFieldData {

    private final BinaryDocValues values;
    private final NumericType numericType;

    BinaryDVNumericAtomicFieldData(BinaryDocValues values, NumericType numericType) {
        super(numericType.isFloatingPoint());
        this.values = values;
        this.numericType = numericType;
    }

    @Override
    public LongValues getLongValues() {
        if (numericType.isFloatingPoint()) {
            return LongValues.asLongValues(getDoubleValues());
        }
        return new LongValues(true) {

            BytesRef bytes;
            final ByteArrayDataInput in = new ByteArrayDataInput();
            long[] longs = new long[8];
            int i = Integer.MAX_VALUE;
            int valueCount = 0;

            @Override
            public int setDocument(int docId) {
                bytes = values.get(docId);
                in.reset(bytes.bytes, bytes.offset, bytes.length);
                if (!in.eof()) {
                    // first value uses vLong on top of zig-zag encoding, then deltas are encoded using vLong
                    long previousValue = longs[0] = ByteUtils.zigZagDecode(ByteUtils.readVLong(in));
                    valueCount = 1;
                    while (!in.eof()) {
                        longs = ArrayUtil.grow(longs, valueCount + 1);
                        previousValue = longs[valueCount++] = previousValue + ByteUtils.readVLong(in);
                    }
                } else {
                    valueCount = 0;
                }
                i = 0;
                return valueCount;
            }

            @Override
            public long nextValue() {
                assert i < valueCount;
                return longs[i++];
            }

        };
    }

    @Override
    public DoubleValues getDoubleValues() {
        if (!numericType.isFloatingPoint()) {
            return DoubleValues.asDoubleValues(getLongValues());
        }
        switch (numericType) {
        case FLOAT:
            return new DoubleValues(true) {

                BytesRef bytes;
                int i = Integer.MAX_VALUE;
                int valueCount = 0;

                @Override
                public int setDocument(int docId) {
                    bytes = values.get(docId);
                    assert bytes.length % 4 == 0;
                    i = 0;
                    return valueCount = bytes.length / 4;
                }

                @Override
                public double nextValue() {
                    assert i < valueCount;
                    return ByteUtils.readFloatLE(bytes.bytes, bytes.offset + i++ * 4);
                }

            };
        case DOUBLE:
            return new DoubleValues(true) {

                BytesRef bytes;
                int i = Integer.MAX_VALUE;
                int valueCount = 0;

                @Override
                public int setDocument(int docId) {
                    bytes = values.get(docId);
                    assert bytes.length % 8 == 0;
                    i = 0;
                    return valueCount = bytes.length / 8;
                }

                @Override
                public double nextValue() {
                    assert i < valueCount;
                    return ByteUtils.readDoubleLE(bytes.bytes, bytes.offset + i++ * 8);
                }

            };
        default:
            throw new AssertionError();
        }
    }

    @Override
<<<<<<< HEAD
    public boolean isMultiValued() {
        return true; // no way to know
    }

    @Override
    public long getNumberUniqueValues() {
        return Long.MAX_VALUE; // no clue
    }

    @Override
    public long ramBytesUsed() {
=======
    public long getMemorySizeInBytes() {
>>>>>>> 12fd6ce9
        return -1; // Lucene doesn't expose it
    }

    @Override
    public void close() {
        // no-op
    }

}<|MERGE_RESOLUTION|>--- conflicted
+++ resolved
@@ -137,21 +137,7 @@
     }
 
     @Override
-<<<<<<< HEAD
-    public boolean isMultiValued() {
-        return true; // no way to know
-    }
-
-    @Override
-    public long getNumberUniqueValues() {
-        return Long.MAX_VALUE; // no clue
-    }
-
-    @Override
     public long ramBytesUsed() {
-=======
-    public long getMemorySizeInBytes() {
->>>>>>> 12fd6ce9
         return -1; // Lucene doesn't expose it
     }
 
