/*
 * Licensed to Elasticsearch under one or more contributor
 * license agreements. See the NOTICE file distributed with
 * this work for additional information regarding copyright
 * ownership. Elasticsearch licenses this file to you under
 * the Apache License, Version 2.0 (the "License"); you may
 * not use this file except in compliance with the License.
 * You may obtain a copy of the License at
 *
 *    http://www.apache.org/licenses/LICENSE-2.0
 *
 * Unless required by applicable law or agreed to in writing,
 * software distributed under the License is distributed on an
 * "AS IS" BASIS, WITHOUT WARRANTIES OR CONDITIONS OF ANY
 * KIND, either express or implied.  See the License for the
 * specific language governing permissions and limitations
 * under the License.
 */

package org.elasticsearch.index.fielddata.plain;

import org.apache.lucene.index.BinaryDocValues;
import org.apache.lucene.util.BytesRef;
import org.elasticsearch.common.geo.GeoPoint;
import org.elasticsearch.common.util.ByteUtils;
import org.elasticsearch.index.fielddata.AtomicGeoPointFieldData;
import org.elasticsearch.index.fielddata.GeoPointValues;
import org.elasticsearch.index.fielddata.ScriptDocValues;

final class GeoPointBinaryDVAtomicFieldData extends AtomicGeoPointFieldData<ScriptDocValues> {

    private final BinaryDocValues values;

    GeoPointBinaryDVAtomicFieldData(BinaryDocValues values) {
        super();
        this.values = values;
    }

    @Override
<<<<<<< HEAD
    public boolean isMultiValued() {
        return false;
    }

    @Override
    public long getNumberUniqueValues() {
        return Long.MAX_VALUE;
    }

    @Override
    public long ramBytesUsed() {
=======
    public long getMemorySizeInBytes() {
>>>>>>> 12fd6ce9
        return -1; // not exposed by Lucene
    }

    @Override
    public ScriptDocValues getScriptValues() {
        return new ScriptDocValues.GeoPoints(getGeoPointValues());
    }

    @Override
    public void close() {
        // no-op
    }

    @Override
    public GeoPointValues getGeoPointValues() {
        return new GeoPointValues(true) {

            BytesRef bytes;
            int i = Integer.MAX_VALUE;
            int valueCount = 0;
            final GeoPoint point = new GeoPoint();

            @Override
            public int setDocument(int docId) {
                bytes = values.get(docId);
                assert bytes.length % 16 == 0;
                i = 0;
                return valueCount = (bytes.length >>> 4);
            }

            @Override
            public GeoPoint nextValue() {
                assert i < 2 * valueCount;
                final double lat = ByteUtils.readDoubleLE(bytes.bytes, bytes.offset + i++ * 8);
                final double lon = ByteUtils.readDoubleLE(bytes.bytes, bytes.offset + i++ * 8);
                return point.reset(lat, lon);
            }

        };
    }

}<|MERGE_RESOLUTION|>--- conflicted
+++ resolved
@@ -37,21 +37,7 @@
     }
 
     @Override
-<<<<<<< HEAD
-    public boolean isMultiValued() {
-        return false;
-    }
-
-    @Override
-    public long getNumberUniqueValues() {
-        return Long.MAX_VALUE;
-    }
-
-    @Override
     public long ramBytesUsed() {
-=======
-    public long getMemorySizeInBytes() {
->>>>>>> 12fd6ce9
         return -1; // not exposed by Lucene
     }
 
