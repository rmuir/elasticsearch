--- conflicted
+++ resolved
@@ -66,14 +66,8 @@
         PagedBytesEstimator estimator = new PagedBytesEstimator(context, breakerService.getBreaker(), getFieldNames().fullName());
         Terms terms = reader.terms(getFieldNames().indexName());
         if (terms == null) {
-<<<<<<< HEAD
-            PagedBytesAtomicFieldData emptyData = PagedBytesAtomicFieldData.empty();
-            estimator.adjustForNoTerms(emptyData.ramBytesUsed());
-            return emptyData;
-=======
-            estimator.afterLoad(null, AtomicFieldData.WithOrdinals.EMPTY.getMemorySizeInBytes());
+            estimator.afterLoad(null, AtomicFieldData.WithOrdinals.EMPTY.ramBytesUsed());
             return AtomicFieldData.WithOrdinals.EMPTY;
->>>>>>> 12fd6ce9
         }
 
         final PagedBytes bytes = new PagedBytes(15);
