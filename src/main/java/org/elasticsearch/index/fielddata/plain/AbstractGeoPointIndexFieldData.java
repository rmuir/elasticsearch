--- conflicted
+++ resolved
@@ -39,21 +39,7 @@
     protected static class Empty extends AtomicGeoPointFieldData<ScriptDocValues> {
 
         @Override
-<<<<<<< HEAD
-        public boolean isMultiValued() {
-            return false;
-        }
-
-        @Override
-        public long getNumberUniqueValues() {
-            return 0;
-        }
-
-        @Override
         public long ramBytesUsed() {
-=======
-        public long getMemorySizeInBytes() {
->>>>>>> 12fd6ce9
             return 0;
         }
 
