--- conflicted
+++ resolved
@@ -67,14 +67,8 @@
         // TODO: Use an actual estimator to estimate before loading.
         NonEstimatingEstimator estimator = new NonEstimatingEstimator(breakerService.getBreaker());
         if (terms == null) {
-<<<<<<< HEAD
-            data = FSTBytesAtomicFieldData.empty();
-            estimator.afterLoad(null, data.ramBytesUsed());
-            return data;
-=======
-            estimator.afterLoad(null, AtomicFieldData.WithOrdinals.EMPTY.getMemorySizeInBytes());
+            estimator.afterLoad(null, AtomicFieldData.WithOrdinals.EMPTY.ramBytesUsed());
             return AtomicFieldData.WithOrdinals.EMPTY;
->>>>>>> 12fd6ce9
         }
         PositiveIntOutputs outputs = PositiveIntOutputs.getSingleton();
         org.apache.lucene.util.fst.Builder<Long> fstBuilder = new org.apache.lucene.util.fst.Builder<>(INPUT_TYPE.BYTE1, outputs);
