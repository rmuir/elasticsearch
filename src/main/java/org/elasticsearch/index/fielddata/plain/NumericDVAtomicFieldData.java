--- conflicted
+++ resolved
@@ -49,22 +49,7 @@
     }
 
     @Override
-<<<<<<< HEAD
-    public boolean isMultiValued() {
-        return false;
-    }
-
-    @Override
-    public long getNumberUniqueValues() {
-        // good upper limit
-        return reader.maxDoc();
-    }
-
-    @Override
     public long ramBytesUsed() {
-=======
-    public long getMemorySizeInBytes() {
->>>>>>> 12fd6ce9
         // TODO: cannot be computed from Lucene
         return -1;
     }
