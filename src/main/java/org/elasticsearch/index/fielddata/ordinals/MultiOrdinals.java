--- conflicted
+++ resolved
@@ -77,12 +77,8 @@
         assert ords.size() == builder.getTotalNumOrds() : ords.size() + " != " + builder.getTotalNumOrds();
     }
 
-<<<<<<< HEAD
     @Override
     public long ramBytesUsed() {
-=======
-    public long getMemorySizeInBytes() {
->>>>>>> 12fd6ce9
         return endOffsets.ramBytesUsed() + ords.ramBytesUsed();
     }
 
