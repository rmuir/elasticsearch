--- conflicted
+++ resolved
@@ -58,14 +58,10 @@
             ant.project.removeBuildListener(listener)
         }
 
-<<<<<<< HEAD
         // otherwise groovy replaces System.out, and you have no chance to debug
         ant.saveStreams = false
 
-        final int outputLevel = logger.isDebugEnabled() ? Project.MSG_DEBUG : (logger.isInfoEnabled() ? Project.MSG_INFO : Project.MSG_WARN)
-=======
         final int outputLevel = logger.isDebugEnabled() ? Project.MSG_DEBUG : Project.MSG_INFO
->>>>>>> 485915bb
         final PrintStream stream = useStdout() ? System.out : new PrintStream(outputBuffer, true, Charset.defaultCharset().name())
         BuildLogger antLogger = makeLogger(stream, outputLevel)
 
